--- conflicted
+++ resolved
@@ -18,7 +18,13 @@
 listener_address=0.0.0.0
 
 ;
-<<<<<<< HEAD
+; feed_host_address
+; ipv4 address feed is on; defaults to 127.0.0.1
+; 0.0.0.0 binds to all interfaces
+;
+feed_host=0.0.0.0
+
+;
 ; binary_filter_query
 ; Additional query options to filter only binaries of interest to the Yara connector
 ;
@@ -32,13 +38,6 @@
 ; Default=4
 ;
 yara_num_threads=8
-=======
-; feed_host_address
-; ipv4 address feed is on; defaults to 127.0.0.1
-; 0.0.0.0 binds to all interfaces
-;
-feed_host=0.0.0.0
->>>>>>> 59e9c928
 
 ;
 ; yara_rule_directory
