from cbint.utils.detonation import DetonationDaemon, ConfigurationError
from cbint.utils.detonation.binary_analysis import (BinaryAnalysisProvider, AnalysisPermanentError,
                                                    AnalysisTemporaryError, AnalysisResult)
import cbint.utils.feed
import yara
import time
import logging

import os

log = logging.getLogger(__name__)
log.setLevel(logging.INFO)


class YaraProvider(BinaryAnalysisProvider):
    def __init__(self, name, yara_rule_directory):
        super(YaraProvider, self).__init__(name)
        self.yara_rules = self.compile_rules(yara_rule_directory)

    def compile_rules(self, pathname):
        rule_map = {}
        for fn in os.listdir(pathname):
            fullpath = os.path.join(pathname, fn)
            if not os.path.isfile(fullpath):
                continue

            last_dot = fn.rfind('.')
            if last_dot != -1:
                namespace = fn[:last_dot]
            else:
                namespace = fn
            rule_map[namespace] = fullpath

        return yara.compile(filepaths=rule_map)

    # take default definition of check_result_for (return None)
    def check_result_for(self, md5sum):
        return None

    def analyze_binary(self, md5sum, binary_file_stream):
        log.debug("%s: in analyze_binary" % md5sum)
        d = binary_file_stream.read()

        try:
            start_analyze_time = time.time()
            matches = self.yara_rules.match(data=d, timeout=60)
            end_analyze_time = time.time()
            log.debug("%s: Took %0.3f seconds to analyze the file" % (md5sum, end_analyze_time - start_analyze_time))
        except yara.TimeoutError:
            raise AnalysisPermanentError(message="Analysis timed out after 60 seconds")
        except yara.Error:
            raise AnalysisTemporaryError(message="Yara exception", retry_in=10)
        else:
            if matches:
                score = self.getHighScore(matches)
                return AnalysisResult(message="Matched yara rules: %s" % ', '.join([match.rule for match in matches]),
                                      extended_message="%s" % ', '.join([match.rule for match in matches]),
                                      analysis_version=1, score=score)
            else:
                return AnalysisResult(score=0)

    def getHighScore(self, matches):
        score = 0
        for match in matches:
            if match.meta.get('score') > score:
                score = match.meta.get('score')
        if score == 0:
            return 100
        else:
            return score


class YaraConnector(DetonationDaemon):
    @property
    def integration_name(self):
        return 'Cb Yara Connector 1.2.10'
<<<<<<< HEAD

    @property
    def filter_spec(self):
        filters = []
        additional_filter_requirements = self.get_config_string("binary_filter_query", None)
        if additional_filter_requirements:
            log.info("Binary Filter Query: {0}".format(additional_filter_requirements))
            filters.append(additional_filter_requirements)

        return ' '.join(filters)
=======
>>>>>>> 59e9c928

    @property
    def num_quick_scan_threads(self):
        return 0

    @property
    def num_deep_scan_threads(self):
        yara_num_threads = self.get_config_integer("yara_num_threads", 4)
        log.info("Number of deep scan threads: {0}".format(yara_num_threads))
        return yara_num_threads

    @property
    def up_to_date_rate_limiter(self):
        return 0

    @property
    def historical_rate_limiter(self):
        return 0

    def get_provider(self):
        yara_provider = YaraProvider(self.name, self.yara_rule_directory)
        return yara_provider

    def get_metadata(self):
        return cbint.utils.feed.generate_feed(self.name, summary="Scan binaries collected by Carbon Black with Yara.",
                                              tech_data="There are no requirements to share any data with Carbon Black to use this feed.",
                                              provider_url="http://plusvic.github.io/yara/",
                                              icon_path='/usr/share/cb/integrations/yara/yara-logo.png',
                                              display_name="Yara", category="Connectors")

    def validate_config(self):
        super(YaraConnector, self).validate_config()

        self.yara_rule_directory = self.get_config_string("yara_rule_directory", None)
        if not self.yara_rule_directory:
            raise ConfigurationError("A yara_rule_directory stanza is required in the configuration file")

        return True


if __name__ == '__main__':
    import logging

    logging.basicConfig(level=logging.DEBUG)

    my_path = os.path.dirname(os.path.abspath(__file__))
    temp_directory = "/tmp/yara"

    config_path = os.path.join(my_path, "testing.conf")
    daemon = YaraConnector('yaratest', configfile=config_path, work_directory=temp_directory,
                           logfile=os.path.join(temp_directory, 'test.log'), debug=True)
    daemon.start()<|MERGE_RESOLUTION|>--- conflicted
+++ resolved
@@ -74,7 +74,6 @@
     @property
     def integration_name(self):
         return 'Cb Yara Connector 1.2.10'
-<<<<<<< HEAD
 
     @property
     def filter_spec(self):
@@ -85,8 +84,6 @@
             filters.append(additional_filter_requirements)
 
         return ' '.join(filters)
-=======
->>>>>>> 59e9c928
 
     @property
     def num_quick_scan_threads(self):
